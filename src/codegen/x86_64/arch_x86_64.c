#include <codegen/x86_64/arch_x86_64.h>

#include <codegen.h>
#include <codegen/codegen_forward.h>
#include <codegen/intermediate_representation.h>
#include <codegen/register_allocation.h>
#include <error.h>
#include <inttypes.h>
#include <opt.h>
#include <parser.h>
#include <stdarg.h>
#include <stddef.h>
#include <stdint.h>
#include <stdio.h>
#include <stdlib.h>
#include <string.h>
#include <typechecker.h>
#include <vector.h>

#define DEFINE_REGISTER_ENUM(name, ...) REG_##name,
#define REGISTER_NAME_64(ident, name, ...) name,
#define REGISTER_NAME_32(ident, name, name_32, ...) name_32,
#define REGISTER_NAME_16(ident, name, name_32, name_16, ...) name_16,
#define REGISTER_NAME_8(ident, name, name_32, name_16, name_8, ...) name_8,

/// Lookup tables for register names.
#define DEFINE_REGISTER_NAME_LOOKUP_FUNCTION(name, bits)                \
  static const char *name(RegisterDescriptor descriptor) {              \
    static const char* register_names[] =                               \
      { FOR_ALL_X86_64_REGISTERS(REGISTER_NAME_##bits) };               \
    if (descriptor <= 0 || descriptor > REG_COUNT) {                    \
      panic("ERROR::" #name "(): Could not find register with descriptor of %d\n", descriptor); \
    }                                                                   \
    return register_names[descriptor - 1];                              \
  }

enum Registers_x86_64 {
  REG_NONE,
  FOR_ALL_X86_64_REGISTERS(DEFINE_REGISTER_ENUM)
  REG_COUNT
};

/// Define register_name and friends.
DEFINE_REGISTER_NAME_LOOKUP_FUNCTION(register_name, 64)
DEFINE_REGISTER_NAME_LOOKUP_FUNCTION(register_name_32, 32)
DEFINE_REGISTER_NAME_LOOKUP_FUNCTION(register_name_16, 16)
DEFINE_REGISTER_NAME_LOOKUP_FUNCTION(register_name_8, 8)

#undef REGISTER_NAME_64
#undef REGISTER_NAME_32
#undef REGISTER_NAME_16
#undef REGISTER_NAME_8

#undef DEFINE_REGISTER_ENUM
#undef DEFINE_REGISTER_NAME_LOOKUP_FUNCTION

// TODO: This should probably be 13?
#define GENERAL_REGISTER_COUNT 14


static Register *caller_saved_registers = NULL;
static size_t caller_saved_register_count = 0;

char is_caller_saved(Register r) {
  for (size_t i = 0; i < caller_saved_register_count; ++i) {
    if (caller_saved_registers[i] == r) {
      return 1;
    }
  }
  return 0;
}

char is_callee_saved(Register r) {
  return !is_caller_saved(r);
}

const char *unreferenced_block_name = "unreferenced";

/// Types of conditional jump instructions (Jcc).
/// Do NOT reorder these.
enum IndirectJumpType {
  JUMP_TYPE_A,
  JUMP_TYPE_AE,
  JUMP_TYPE_B,
  JUMP_TYPE_BE,
  JUMP_TYPE_C,
  JUMP_TYPE_Z,
  JUMP_TYPE_E = JUMP_TYPE_Z,
  JUMP_TYPE_G,
  JUMP_TYPE_GE,
  JUMP_TYPE_L,
  JUMP_TYPE_LE,
  JUMP_TYPE_NA,
  JUMP_TYPE_NAE,
  JUMP_TYPE_NB,
  JUMP_TYPE_NBE,
  JUMP_TYPE_NC,
  JUMP_TYPE_NE,
  JUMP_TYPE_NZ = JUMP_TYPE_NE,
  JUMP_TYPE_NG,
  JUMP_TYPE_NGE,
  JUMP_TYPE_NL,
  JUMP_TYPE_NLE,
  JUMP_TYPE_NO,
  JUMP_TYPE_NP,
  JUMP_TYPE_NS,
  JUMP_TYPE_O,
  JUMP_TYPE_P,
  JUMP_TYPE_PE,
  JUMP_TYPE_PO,
  JUMP_TYPE_S,

  JUMP_TYPE_COUNT,
};

/// Do NOT reorder these.
static const char *jump_type_names_x86_64[JUMP_TYPE_COUNT] = {
    "a",
    "ae",
    "b",
    "be",
    "c",
    "z",
    "g",
    "ge",
    "l",
    "le",
    "na",
    "nae",
    "nb",
    "nbe",
    "nc",
    "nz",
    "ng",
    "nge",
    "nl",
    "nle",
    "no",
    "np",
    "ns",
    "o",
    "p",
    "pe",
    "po",
    "s",
};

// TODO: All instructions we use in x86_64 should be in this enum.
enum Instruction {
  /// Arithmetic instructions.
  I_ADD,
  I_SUB,
  // I_MUL,
  I_IMUL,
  // I_DIV,
  I_IDIV,
  I_XOR,
  I_CMP,
  I_TEST,
  I_CQO,
  I_SETCC,
  I_SAL, ///< Reg reg | Immediate imm, Reg reg
  I_SHL = I_SAL,
  I_SAR, ///< Reg reg | Immediate imm, Reg reg
  I_SHR, ///< Reg reg | Immediate imm, Reg reg

  /// Stack instructions.
  I_PUSH,
  I_POP,

  /// Control flow.
  I_CALL,
  I_JMP, ///< const char* label | Reg reg
  I_RET,
  I_JCC, ///< enum IndirectJumpType type, const char* label

  /// Memory stuff.
  I_MOV,
  I_LEA,

  /// Using this for anything other than Reg <-> Reg is a VERY bad
  /// idea unless you know what you're doing.
  I_XCHG,

  I_COUNT
};

enum InstructionOperands_x86_64 {
  IMMEDIATE, ///< int64_t imm
  MEMORY,    ///< Reg reg, int64_t offset
  REGISTER,  ///< Reg reg
  NAME,      ///< const char* name

  IMMEDIATE_TO_REGISTER, ///< int64_t imm, Reg dest
  IMMEDIATE_TO_MEMORY,   ///< int64_t imm, Reg address, int64_t offset
  MEMORY_TO_REGISTER,    ///< Reg address, int64_t offset, Reg dest
  NAME_TO_REGISTER,      ///< Reg address, const char* name, Reg dest
  REGISTER_TO_MEMORY,    ///< Reg src, Reg address, int64_t offset
  REGISTER_TO_REGISTER,  ///< Reg src, Reg dest
  REGISTER_TO_NAME,      ///< Reg src, Reg address, const char* name
};

const char *setcc_suffixes_x86_64[COMPARE_COUNT] = {
    "e",
    "ne",
    "l",
    "le",
    "g",
    "ge",
};

static const char *instruction_mnemonic(CodegenContext *context, enum Instruction instruction) {
  ASSERT(I_COUNT == 21, "ERROR: instruction_mnemonic() must exhaustively handle all instructions.");
  // x86_64 instructions that aren't different across syntaxes can go here!
  switch (instruction) {
    default: break;
    case I_ADD: return "add";
    case I_SUB: return "sub";
    // case I_MUL: return "mul";
    case I_IMUL: return "imul";
    // case I_DIV: return "div";
    case I_IDIV: return "idiv";
    case I_SAL: return "sal";
    case I_SAR: return "sar";
    case I_SHR: return "shr";
    case I_PUSH: return "push";
    case I_POP: return "pop";
    case I_XOR: return "xor";
    case I_CMP: return "cmp";
    case I_CALL: return "call";
    case I_JMP: return "jmp";
    case I_RET: return "ret";
    case I_MOV: return "mov";
    case I_XCHG: return "xchg";
    case I_LEA: return "lea";
    case I_SETCC: return "set";
    case I_TEST: return "test";
    case I_JCC: return "j";
  }

  switch (context->dialect) {
    default: panic("instruction_mnemonic(): Unknown output format.");

    case CG_ASM_DIALECT_ATT:
    switch (instruction) {
      default: panic("instruction_mnemonic(): Unknown instruction.");
      case I_CQO: return "cqto";
    }

    case CG_ASM_DIALECT_INTEL:
    switch (instruction) {
      default: panic("instruction_mnemonic(): Unknown instruction.");
      case I_CQO: return "cqo";
    }
  }
}

static enum IndirectJumpType comparison_to_jump_type(enum ComparisonType comparison) {
  switch (comparison) {
    case COMPARE_EQ: return JUMP_TYPE_E;
    case COMPARE_NE: return JUMP_TYPE_NE;
    case COMPARE_LT: return JUMP_TYPE_L;
    case COMPARE_LE: return JUMP_TYPE_LE;
    case COMPARE_GT: return JUMP_TYPE_G;
    case COMPARE_GE: return JUMP_TYPE_GE;
    default: panic("comparison_to_jump_type_x86_64(): Unknown comparison type.");
  }
}

static enum IndirectJumpType negate_jump(enum IndirectJumpType j) {
  switch (j) {
    case JUMP_TYPE_E: return JUMP_TYPE_NE;
    case JUMP_TYPE_NE: return JUMP_TYPE_E;
    case JUMP_TYPE_L: return JUMP_TYPE_GE;
    case JUMP_TYPE_LE: return JUMP_TYPE_G;
    case JUMP_TYPE_G: return JUMP_TYPE_LE;
    case JUMP_TYPE_GE: return JUMP_TYPE_L;
    default: panic("negate_jump(): Unknown jump type.");
  }
}

static void femit_imm_to_reg(CodegenContext *context, enum Instruction inst, va_list args) {
  int64_t immediate                        = va_arg(args, int64_t);
  RegisterDescriptor destination_register  = va_arg(args, RegisterDescriptor);

  const char *mnemonic    = instruction_mnemonic(context, inst);
  const char *destination = register_name(destination_register);

  switch (context->dialect) {
    case CG_ASM_DIALECT_ATT:
      fprintf(context->code, "    %s $%" PRId64 ", %%%s\n",
          mnemonic, immediate, destination);
      break;
    case CG_ASM_DIALECT_INTEL:
      fprintf(context->code, "    %s %s, %" PRId64 "\n",
          mnemonic, destination, immediate);
      break;
    default: panic("ERROR: femit_imm_to_reg(): Unsupported dialect %d", context->dialect);
  }
}

static void femit_imm_to_mem(CodegenContext *context, enum Instruction inst, va_list args) {
  int64_t immediate                    = va_arg(args, int64_t);
  RegisterDescriptor address_register  = va_arg(args, RegisterDescriptor);
  int64_t offset                       = va_arg(args, int64_t);

  const char *mnemonic = instruction_mnemonic(context, inst);
  const char *address = register_name(address_register);

  switch (context->dialect) {
    case CG_ASM_DIALECT_ATT:
      fprintf(context->code, "    %s $%" PRId64 ", %" PRId64 "(%%%s)\n",
          mnemonic, immediate, offset, address);
      break;
    case CG_ASM_DIALECT_INTEL:
      fprintf(context->code, "    %s [%s + %" PRId64 "], %" PRId64 "\n",
          mnemonic, address, offset, immediate);
      break;
    default: panic("ERROR: femit_imm_to_mem(): Unsupported dialect %d", context->dialect);
  }
}

static void femit_mem_to_reg(CodegenContext *context, enum Instruction inst, va_list args) {
  RegisterDescriptor address_register      = va_arg(args, RegisterDescriptor);
  int64_t offset                           = va_arg(args, int64_t);
  RegisterDescriptor destination_register  = va_arg(args, RegisterDescriptor);

  const char *mnemonic = instruction_mnemonic(context, inst);
  const char *address = register_name(address_register);
  const char *destination = register_name(destination_register);

  switch (context->dialect) {
    case CG_ASM_DIALECT_ATT:
      fprintf(context->code, "    %s %" PRId64 "(%%%s), %%%s\n",
          mnemonic, offset, address, destination);
      break;
    case CG_ASM_DIALECT_INTEL:
      fprintf(context->code, "    %s %s, [%s + %" PRId64 "]\n",
          mnemonic, destination, address, offset);
      break;
    default: panic("ERROR: femit_mem_to_reg(): Unsupported dialect %d", context->dialect);
  }
}

static void femit_name_to_reg(CodegenContext *context, enum Instruction inst, va_list args) {
  RegisterDescriptor address_register      = va_arg(args, RegisterDescriptor);
  char *name                               = va_arg(args, char *);
  RegisterDescriptor destination_register  = va_arg(args, RegisterDescriptor);

  const char *mnemonic = instruction_mnemonic(context, inst);
  const char *address = register_name(address_register);
  const char *destination = register_name(destination_register);

  switch (context->dialect) {
    case CG_ASM_DIALECT_ATT:
      fprintf(context->code, "    %s %s(%%%s), %%%s\n",
          mnemonic, name, address, destination);
      break;
    case CG_ASM_DIALECT_INTEL:
      fprintf(context->code, "    %s %s, [%s + %s]\n",
          mnemonic, destination, address, name);
      break;
    default: panic("ERROR: femit_name_to_reg(): Unsupported dialect %d", context->dialect);
  }
}

static void femit_reg_to_mem(CodegenContext *context, enum Instruction inst, va_list args) {
  RegisterDescriptor source_register   = va_arg(args, RegisterDescriptor);
  RegisterDescriptor address_register  = va_arg(args, RegisterDescriptor);
  int64_t offset                       = va_arg(args, int64_t);

  const char *mnemonic = instruction_mnemonic(context, inst);
  const char *source = register_name(source_register);
  const char *address = register_name(address_register);

  switch (context->dialect) {
    case CG_ASM_DIALECT_ATT:
      if (offset) {
        fprintf(context->code, "    %s %%%s, %" PRId64 "(%%%s)\n",
                mnemonic, source, offset, address);
      } else {
        fprintf(context->code, "    %s %%%s, (%%%s)\n",
                mnemonic, source, address);
      }
      break;
    case CG_ASM_DIALECT_INTEL:
      if (offset) {
        fprintf(context->code, "    %s [%s + %" PRId64 "], %s\n",
                mnemonic, address, offset, source);
      } else {
        fprintf(context->code, "    %s [%s], %s\n",
                mnemonic, address, source);
      }
      break;
    default: panic("ERROR: femit_reg_to_mem(): Unsupported dialect %d", context->dialect);
  }
}

static void femit_reg_to_reg(CodegenContext *context, enum Instruction inst, va_list args) {
  RegisterDescriptor source_register       = va_arg(args, RegisterDescriptor);
  RegisterDescriptor destination_register  = va_arg(args, RegisterDescriptor);

  const char *mnemonic = instruction_mnemonic(context, inst);
  const char *source = register_name(source_register);
  const char *destination = register_name(destination_register);

  // Optimise away moves from a register to itself
  if (inst == I_MOV && source_register == destination_register) return;

  switch (context->dialect) {
    case CG_ASM_DIALECT_ATT:
      fprintf(context->code, "    %s %%%s, %%%s\n",
          mnemonic, source, destination);
      break;
    case CG_ASM_DIALECT_INTEL:
      fprintf(context->code, "    %s %s, %s\n",
          mnemonic, destination, source);
      break;
    default: panic("ERROR: femit_reg_to_reg(): Unsupported dialect %d", context->dialect);
  }
}

static void femit_reg_to_name(CodegenContext *context, enum Instruction inst, va_list args) {
  RegisterDescriptor source_register  = va_arg(args, RegisterDescriptor);
  RegisterDescriptor address_register      = va_arg(args, RegisterDescriptor);
  char *name                               = va_arg(args, char *);

  const char *mnemonic = instruction_mnemonic(context, inst);
  const char *source = register_name(source_register);
  const char *address = register_name(address_register);

  switch (context->dialect) {
    case CG_ASM_DIALECT_ATT:
      fprintf(context->code, "    %s %%%s, %s(%%%s)\n",
          mnemonic, source, name, address);
      break;
    case CG_ASM_DIALECT_INTEL:
      fprintf(context->code, "    %s [%s + %s], %s\n",
          mnemonic, address, name, source);
      break;
    default: panic("ERROR: femit_reg_to_name(): Unsupported dialect %d", context->dialect);
  }
}

static void femit_mem(CodegenContext *context, enum Instruction inst, va_list args) {
  int64_t offset                           = va_arg(args, int64_t);
  RegisterDescriptor address_register      = va_arg(args, RegisterDescriptor);

  const char *mnemonic = instruction_mnemonic(context, inst);
  const char *address = register_name(address_register);

  switch (context->dialect) {
    case CG_ASM_DIALECT_ATT:
      fprintf(context->code, "    %s %" PRId64 "(%%%s)\n",
          mnemonic, offset, address);
      break;
    case CG_ASM_DIALECT_INTEL:
      fprintf(context->code, "    %s [%s + %" PRId64 "]\n",
          mnemonic, address, offset);
      break;
    default: panic("ERROR: femit_mem(): Unsupported dialect %d", context->dialect);
  }
}

static void femit_reg(CodegenContext *context, enum Instruction inst, va_list args) {
  RegisterDescriptor source_register   = va_arg(args, RegisterDescriptor);

  const char *mnemonic = instruction_mnemonic(context, inst);
  const char *source = register_name(source_register);

  switch (context->dialect) {
    case CG_ASM_DIALECT_ATT:
      fprintf(context->code, "    %s %%%s\n",
          mnemonic, source);
      break;
    case CG_ASM_DIALECT_INTEL:
      fprintf(context->code, "    %s %s\n",
          mnemonic, source);
      break;
    default: panic("ERROR: femit_reg(): Unsupported dialect %d", context->dialect);
  }
}

static void femit_imm(CodegenContext *context, enum Instruction inst, va_list args) {
  int64_t immediate = va_arg(args, int64_t);

  const char *mnemonic = instruction_mnemonic(context, inst);

  switch (context->dialect) {
    case CG_ASM_DIALECT_ATT:
      fprintf(context->code, "    %s $%" PRId64 "\n",
          mnemonic, immediate);
      break;
    case CG_ASM_DIALECT_INTEL:
      fprintf(context->code, "    %s %" PRId64 "\n",
          mnemonic, immediate);
      break;
    default: panic("ERROR: femit_imm(): Unsupported dialect %d", context->dialect);
  }
}

static void femit_indirect_branch(CodegenContext *context, enum Instruction inst, va_list args) {
  RegisterDescriptor address_register   = va_arg(args, RegisterDescriptor);

  const char *mnemonic = instruction_mnemonic(context, inst);
  const char *address = register_name(address_register);

  switch (context->dialect) {
    case CG_ASM_DIALECT_ATT:
      fprintf(context->code, "    %s *%%%s\n",
          mnemonic, address);
      break;
    case CG_ASM_DIALECT_INTEL:
      fprintf(context->code, "    %s %s\n",
          mnemonic, address);
      break;
    default: panic("ERROR: femit_indirect_branch(): Unsupported dialect %d", context->dialect);
  }
}

static void femit
(CodegenContext *context,
 enum Instruction instruction,
 ...)
{
  va_list args;
  va_start(args, instruction);

  ASSERT(context);
  STATIC_ASSERT(I_COUNT == 21, "femit() must exhaustively handle all x86_64 instructions.");

  switch (instruction) {
    case I_ADD:
    case I_SUB:
    case I_TEST:
    case I_XOR:
    case I_CMP:
    case I_MOV: {
      enum InstructionOperands_x86_64 operands = va_arg(args, enum InstructionOperands_x86_64);
      switch (operands) {
        default: panic("Unhandled operand type %d in x86_64 code generation for %d.", operands, instruction);
        case IMMEDIATE_TO_REGISTER: femit_imm_to_reg(context, instruction, args); break;
        case IMMEDIATE_TO_MEMORY: femit_imm_to_mem(context, instruction, args); break;
        case MEMORY_TO_REGISTER: femit_mem_to_reg(context, instruction, args); break;
        case REGISTER_TO_MEMORY: femit_reg_to_mem(context, instruction, args); break;
        case REGISTER_TO_REGISTER: femit_reg_to_reg(context, instruction, args); break;
        case REGISTER_TO_NAME: femit_reg_to_name(context, instruction, args); break;
        case NAME_TO_REGISTER: femit_name_to_reg(context, instruction, args); break;
      }
    } break;

    case I_LEA: {
      enum InstructionOperands_x86_64 operands = va_arg(args, enum InstructionOperands_x86_64);
      switch (operands) {
        default: panic("femit() only accepts MEMORY_TO_REGISTER or NAME_TO_REGISTER operand type with LEA instruction.");
        case MEMORY_TO_REGISTER: femit_mem_to_reg(context, instruction, args); break;
        case NAME_TO_REGISTER: femit_name_to_reg(context, instruction, args); break;
      }
    } break;

    case I_IMUL: {
      enum InstructionOperands_x86_64 operands = va_arg(args, enum InstructionOperands_x86_64);
      switch (operands) {
        default: panic("femit() only accepts MEMORY_TO_REGISTER or REGISTER_TO_REGISTER operand type with IMUL instruction.");
        case MEMORY_TO_REGISTER: femit_mem_to_reg(context, instruction, args); break;
        case REGISTER_TO_REGISTER: femit_reg_to_reg(context, instruction, args); break;
      }
    } break;

    case I_IDIV: {
      enum InstructionOperands_x86_64 operand = va_arg(args, enum InstructionOperands_x86_64);
      switch (operand) {
        default: panic("femit() only accepts MEMORY or REGISTER operand type with IDIV instruction.");
        case MEMORY: femit_mem(context, instruction, args); break;
        case REGISTER: femit_reg(context, instruction, args); break;
      }
    } break;

    case I_SAL:
    case I_SAR:
    case I_SHR: {
      enum InstructionOperands_x86_64 operand = va_arg(args, enum InstructionOperands_x86_64);
      switch (operand) {
        default: panic("femit() only accepts REGISTER OR IMMEDIATE_TO_REGISTER operand type with shift instructions.");
        case IMMEDIATE_TO_REGISTER: femit_imm_to_reg(context, instruction, args); break;
        case REGISTER: {
          RegisterDescriptor register_to_shift = va_arg(args, RegisterDescriptor);
          const char *mnemonic = instruction_mnemonic(context, instruction);
          const char *cl = register_name_8(REG_RCX);

          switch (context->dialect) {
            case CG_ASM_DIALECT_ATT:
              fprintf(context->code, "    %s %%%s, %%%s\n",
                  mnemonic, cl, register_name(register_to_shift));
              break;
            case CG_ASM_DIALECT_INTEL:
              fprintf(context->code, "    %s %s, %s\n",
                  mnemonic, register_name(register_to_shift), cl);
              break;
            default: panic("ERROR: femit(): Unsupported dialect %d for shift instruction", context->dialect);
          }
        } break;
      }
    } break;

    case I_JMP:
    case I_CALL: {
      enum InstructionOperands_x86_64 operand = va_arg(args, enum InstructionOperands_x86_64);
      switch (operand) {
        default: panic("femit() only accepts REGISTER or NAME operand type with CALL/JMP instruction.");
        case REGISTER: femit_indirect_branch(context, instruction, args); break;
        case NAME: {
          char *label = va_arg(args, char *);
          const char *mnemonic = instruction_mnemonic(context, instruction);

          ASSERT(label, "JMP/CALL label must not be NULL.");

          switch (context->dialect) {
            case CG_ASM_DIALECT_ATT:
            case CG_ASM_DIALECT_INTEL:
              fprintf(context->code, "    %s %s\n",
                  mnemonic, label);
              break;
            default: panic("ERROR: femit(): Unsupported dialect %d for CALL/JMP instruction", context->dialect);
          }
        } break;
      }
    } break;

    case I_PUSH: {
      enum InstructionOperands_x86_64 operand = va_arg(args, enum InstructionOperands_x86_64);
      switch (operand) {
        default: panic("femit() only accepts REGISTER, MEMORY, or IMMEDIATE operand type with PUSH instruction.");
        case REGISTER: femit_reg(context, instruction, args); break;
        case MEMORY: femit_mem(context, instruction, args); break;
        case IMMEDIATE: femit_imm(context, instruction, args); break;
      }
    } break;

    case I_POP: {
      enum InstructionOperands_x86_64 operand = va_arg(args, enum InstructionOperands_x86_64);
      switch (operand) {
        default: panic("femit() only accepts REGISTER or MEMORY operand type with POP instruction.");
        case REGISTER: femit_reg(context, instruction, args); break;
        case MEMORY: femit_mem(context, instruction, args); break;
      }
    } break;

    case I_XCHG: {
      enum InstructionOperands_x86_64 operands = va_arg(args, enum InstructionOperands_x86_64);
      switch (operands) {
        default: panic("femit(): invalid operands for XCHG instruction: %d", operands);
        case REGISTER_TO_REGISTER: femit_reg_to_reg(context, instruction, args); break;
        case MEMORY_TO_REGISTER: femit_mem_to_reg(context, instruction, args); break;
      }
    } break;

    case I_SETCC: {
      enum ComparisonType comparison_type = va_arg(args, enum ComparisonType);
      RegisterDescriptor value_register = va_arg(args, RegisterDescriptor);

      const char *mnemonic = instruction_mnemonic(context, instruction);
      const char *value = register_name_8(value_register);

      switch (context->dialect) {
        case CG_ASM_DIALECT_ATT:
          fprintf(context->code, "    %s%s %%%s\n",
              mnemonic,
              setcc_suffixes_x86_64[comparison_type], value);
          break;
        case CG_ASM_DIALECT_INTEL:
          fprintf(context->code, "    %s%s %s\n",
              mnemonic,
              setcc_suffixes_x86_64[comparison_type], value);
          break;
        default: panic("ERROR: femit(): Unsupported dialect %d", context->dialect);
      }
    } break;

    case I_JCC: {
      enum IndirectJumpType type = va_arg(args, enum IndirectJumpType);
      ASSERT(type < JUMP_TYPE_COUNT, "femit_direct_branch(): Invalid jump type %d", type);
      char *label = va_arg(args, char *);
      //ASSERT(label, "JCC label must not be NULL.");

      const char *mnemonic = instruction_mnemonic(context, I_JCC);

      switch (context->dialect) {
        case CG_ASM_DIALECT_ATT:
        case CG_ASM_DIALECT_INTEL:
          fprintf(context->code, "    %s%s %s\n",
              mnemonic, jump_type_names_x86_64[type], label);
          break;
        default: panic("ERROR: femit_direct_branch(): Unsupported dialect %d", context->dialect);
      }
    } break;

    case I_RET:
    case I_CQO: {
      const char *mnemonic = instruction_mnemonic(context, instruction);
      fprintf(context->code, "    %s\n", mnemonic);
    } break;

    default: panic("Unhandled instruction in x86_64 code generation: %d.", instruction);
  }

  va_end(args);
}

/// X86_64-specific code generation state.
typedef struct StackFrame {
  /// The type of function call that is currently being emitted.
  enum {
    FUNCTION_CALL_TYPE_NONE,
    FUNCTION_CALL_TYPE_INTERNAL,
    FUNCTION_CALL_TYPE_EXTERNAL,
  } call_type;
  /// The number of arguments emitted.
  size_t call_arg_count;
  char rax_in_use;
  char call_performed;
  struct StackFrame* parent;
} StackFrame;

typedef struct ArchData {
  StackFrame *current_call;
} ArchData;

/// Creates a context for the CG_FMT_x86_64_MSWIN architecture.
CodegenContext *codegen_context_x86_64_mswin_create(CodegenContext *parent) {
  RegisterPool pool;

  // If this is the top level context, create the registers.
  // Otherwise, shallow copy register pool to child context.
  if (!parent) {
    Register *registers = calloc(REG_COUNT, sizeof(Register));

    // Link to MSDN documentation (surely will fall away, but it's been Internet Archive'd).
    // https://docs.microsoft.com/en-us/cpp/build/x64-calling-convention?view=msvc-170#callercallee-saved-registers
    // https://web.archive.org/web/20220916164241/https://docs.microsoft.com/en-us/cpp/build/x64-calling-convention?view=msvc-170
    // "The x64 ABI considers the registers RAX, RCX, RDX, R8, R9, R10, R11, and XMM0-XMM5 volatile."
    // "The x64 ABI considers registers RBX, RBP, RDI, RSI, RSP, R12, R13, R14, R15, and XMM6-XMM15 nonvolatile."
    size_t number_of_scratch_registers = 7;
    Register **scratch_registers = calloc(number_of_scratch_registers, sizeof(Register *));
    scratch_registers[0] = registers + REG_RAX;
    scratch_registers[1] = registers + REG_RCX;
    scratch_registers[2] = registers + REG_RDX;
    scratch_registers[3] = registers + REG_R8;
    scratch_registers[4] = registers + REG_R9;
    scratch_registers[5] = registers + REG_R10;
    scratch_registers[6] = registers + REG_R11;

    pool.registers = registers;
    pool.scratch_registers = scratch_registers;
    pool.num_scratch_registers = number_of_scratch_registers;
    pool.num_registers = REG_COUNT;
  } else {
    pool = parent->register_pool;
  }

  CodegenContext *cg_ctx = calloc(1,sizeof(CodegenContext));

  // Shallow-copy state from the parent.
  if (parent) {
    cg_ctx->code = parent->code;
    cg_ctx->arch_data = parent->arch_data;
    cg_ctx->format = parent->format;
    cg_ctx->call_convention = parent->call_convention;
    cg_ctx->dialect = parent->dialect;
  } else {
    cg_ctx->arch_data = calloc(1, sizeof(ArchData));
    cg_ctx->format = CG_FMT_x86_64_GAS;
    cg_ctx->call_convention = CG_CALL_CONV_MSWIN;
    cg_ctx->dialect = CG_ASM_DIALECT_ATT;
  }

  cg_ctx->parent = parent;
  cg_ctx->locals = environment_create(NULL);
  cg_ctx->locals_offset = -32;
  cg_ctx->register_pool = pool;
  return cg_ctx;
}

/// Creates a context for the x86_64/CG_CALL_CONV_LINUX.
CodegenContext *codegen_context_x86_64_linux_create(CodegenContext *parent) {
  RegisterPool pool;

  // If this is the top level context, create the registers.
  // Otherwise, shallow copy register pool to child context.
  if (!parent) {
    Register *registers = calloc(REG_COUNT, sizeof(Register));

    /// Registers %rbp, %rbx and %r12 through %r15 “belong” to the calling function
    /// and the called function is required to preserve their values.
    size_t number_of_scratch_registers = 7;
    Register **scratch_registers = calloc(number_of_scratch_registers, sizeof(Register *));
    scratch_registers[0] = registers + REG_RAX;
    scratch_registers[1] = registers + REG_RCX;
    scratch_registers[2] = registers + REG_RDX;
    scratch_registers[3] = registers + REG_R8;
    scratch_registers[4] = registers + REG_R9;
    scratch_registers[5] = registers + REG_R10;
    scratch_registers[6] = registers + REG_R11;

    pool.registers = registers;
    pool.scratch_registers = scratch_registers;
    pool.num_scratch_registers = number_of_scratch_registers;
    pool.num_registers = REG_COUNT;
  } else {
    pool = parent->register_pool;
  }

  CodegenContext *cg_ctx = calloc(1,sizeof(CodegenContext));

  // Shallow-copy state from the parent.
  if (parent) {
    cg_ctx->code = parent->code;
    cg_ctx->arch_data = parent->arch_data;
    cg_ctx->format = parent->format;
    cg_ctx->call_convention = parent->call_convention;
    cg_ctx->dialect = parent->dialect;
  } else {
    cg_ctx->arch_data = calloc(1, sizeof(ArchData));
    cg_ctx->format = CG_FMT_x86_64_GAS;
    cg_ctx->call_convention = CG_CALL_CONV_LINUX;
    cg_ctx->dialect = CG_ASM_DIALECT_ATT;
  }

  cg_ctx->parent = parent;
  cg_ctx->locals = environment_create(NULL);
  cg_ctx->locals_offset = -32;
  cg_ctx->register_pool = pool;
  return cg_ctx;
}

/// Free a context created by codegen_context_x86_64_mswin_create.
void codegen_context_x86_64_mswin_free(CodegenContext *ctx) {
  // Only free the registers and arch data if this is the top-level context.
  if (!ctx->parent) {
    free(ctx->register_pool.registers);
    free(ctx->register_pool.scratch_registers);
    free(ctx->arch_data);
  }
  // TODO(sirraide): Free environment.
  free(ctx);
}

/// Free a context created by codegen_context_x86_64_linux_create.
void codegen_context_x86_64_linux_free(CodegenContext *ctx) {
  codegen_context_x86_64_mswin_create(ctx);
}

/// Save state before a function call.
void codegen_prepare_call_x86_64(CodegenContext *cg_context) {
  ArchData *arch_data = cg_context->arch_data;

  // Create a new stack frame and push it onto the call stack.
  StackFrame *parent = arch_data->current_call;
  StackFrame *frame = calloc(1, sizeof(StackFrame));
  frame->parent = parent;
  arch_data->current_call = frame;

  //arch_data->current_call->rax_in_use = cg_context->register_pool.registers[REG_RAX].in_use;
  if (arch_data->current_call->rax_in_use) femit(cg_context, I_PUSH, REGISTER, REG_RAX);
}

/// Clean up after a function call.
void codegen_cleanup_call_x86_64(CodegenContext *cg_context) {
  ArchData *arch_data = cg_context->arch_data;
  ASSERT(arch_data->current_call, "Cannot clean up call if there is no call in progress.");
  ASSERT(arch_data->current_call->call_performed, "Cannot clean up call that hasn't been performed yet.");

  // Clean up stack from function call. This is only needed if
  // arguments were passed on the stack.
  switch (arch_data->current_call->call_type) {
    case FUNCTION_CALL_TYPE_INTERNAL:
      femit(cg_context, I_ADD, IMMEDIATE_TO_REGISTER,
                   (int64_t)(arch_data->current_call->call_arg_count * 8), REG_RSP);
      break;
    case FUNCTION_CALL_TYPE_EXTERNAL:
      break;
    default: panic("No call to clean up");
  }

  // Restore rax if it was in use, because function return value clobbered it.
  if (arch_data->current_call->rax_in_use) {
    femit(cg_context, I_POP, REGISTER, REG_RAX);
  }

  // Clean up the call state.
  StackFrame *parent = arch_data->current_call->parent;
  free(arch_data->current_call);
  arch_data->current_call = parent;
}

/// Load the address of a global variable into a newly allocated register and return it.
void codegen_load_global_address_into_x86_64
(CodegenContext *cg_context,
 const char *name,
 RegisterDescriptor target) {
  femit(cg_context, I_LEA, NAME_TO_REGISTER,
      REG_RIP, name,
      target);
}

/// Load the address of a local variable into a newly allocated register and return it.
void codegen_load_local_address_into_x86_64
(CodegenContext *cg_context,
 long long int offset,
 RegisterDescriptor target)  {
  femit(cg_context, I_LEA, MEMORY_TO_REGISTER,
               REG_RBP, offset,
               target);
}

/// Load the value of a global variable into a newly allocated register and return it.
void codegen_load_global_into_x86_64
(CodegenContext *cg_context,
 const char *name,
 RegisterDescriptor target) {
  femit(cg_context, I_MOV, NAME_TO_REGISTER,
      REG_RIP, name,
      target);
}

/// Load the value of a local variable into a newly allocated register and return it.
void codegen_load_local_into_x86_64(CodegenContext *cg_context,
 long long int offset,
 RegisterDescriptor target)  {
  femit(cg_context, I_MOV, MEMORY_TO_REGISTER,
      REG_RBP, offset,
      target);
}

/// Store a global variable.
void codegen_store_global_x86_64
(CodegenContext *cg_context,
 RegisterDescriptor source,
 const char *name) {
  femit(cg_context, I_MOV, REGISTER_TO_NAME,
               source, REG_RIP, name);
}

/// Store a local variable.
void codegen_store_local_x86_64
(CodegenContext *cg_context,
 RegisterDescriptor source,
 long long int offset) {
  femit(cg_context, I_MOV, REGISTER_TO_MEMORY,
               source, REG_RBP, offset);
}

/// Store data in the memory pointed to by the given address.
void codegen_store_x86_64
(CodegenContext *cg_context,
 RegisterDescriptor source,
 RegisterDescriptor address) {
  femit(cg_context, I_MOV, REGISTER_TO_MEMORY, source, address, (int64_t)0);
}

/// Add an immediate value to a register.
void codegen_add_immediate_x86_64
(CodegenContext *cg_context,
 RegisterDescriptor reg,
 long long int immediate) {
  femit(cg_context, I_ADD, IMMEDIATE_TO_REGISTER,
               immediate, reg);
}

/// Branch to a label if a register is zero.
void codegen_branch_if_zero_x86_64
(CodegenContext *cg_context,
 RegisterDescriptor reg,
 const char *label) {
  femit(cg_context, I_TEST, REGISTER_TO_REGISTER, reg, reg);
  femit(cg_context, I_JCC, JUMP_TYPE_Z, label);
}

/// Branch to a label.
void codegen_branch_x86_64
(CodegenContext *cg_context,
 const char *label) {
  femit(cg_context, I_JMP, NAME, label);
}

/// Copy a register to another register.
void codegen_copy_register_x86_64
(CodegenContext *cg_context,
 RegisterDescriptor src,
 RegisterDescriptor dest) {
  femit(cg_context, I_MOV, REGISTER_TO_REGISTER, src, dest);
}

/// Zero out a register.
void codegen_zero_register_x86_64
(CodegenContext *cg_context,
 RegisterDescriptor reg) {
  femit(cg_context, I_XOR, REGISTER_TO_REGISTER, reg, reg);
}

/// Generate a comparison between two registers.
RegisterDescriptor codegen_comparison_x86_64
(CodegenContext *cg_context,
 enum ComparisonType type,
 RegisterDescriptor lhs,
 RegisterDescriptor rhs,
 RegisterDescriptor result
 ) {
  ASSERT(type < COMPARE_COUNT, "Invalid comparison type");

  // Zero out result register.

  // Perform the comparison.
  femit(cg_context, I_CMP, REGISTER_TO_REGISTER, rhs, lhs);
  femit(cg_context, I_MOV, IMMEDIATE_TO_REGISTER, (int64_t)0, result);
  femit(cg_context, I_SETCC, type, result);

  return result;
}

/// Add two registers together.
RegisterDescriptor codegen_add_x86_64
(CodegenContext *cg_context,
 RegisterDescriptor lhs,
 RegisterDescriptor rhs) {
  femit(cg_context, I_ADD, REGISTER_TO_REGISTER, lhs, rhs);
  //register_deallocate(cg_context, lhs);
  return rhs;
}

/// Subtract rhs from lhs.
RegisterDescriptor codegen_subtract_x86_64
(CodegenContext *cg_context,
 RegisterDescriptor lhs,
 RegisterDescriptor rhs) {
  femit(cg_context, I_SUB, REGISTER_TO_REGISTER, rhs, lhs);
  //register_deallocate(cg_context, rhs);
  return lhs;
}

/// Multiply two registers together.
RegisterDescriptor codegen_multiply_x86_64
(CodegenContext *cg_context,
 RegisterDescriptor lhs,
 RegisterDescriptor rhs) {
  femit(cg_context, I_IMUL, REGISTER_TO_REGISTER, lhs, rhs);
  //register_deallocate(cg_context, lhs);
  return rhs;
}

<<<<<<< HEAD
enum StackFrameKind {
  FRAME_FULL,
  FRAME_MINIMAL,
  FRAME_NONE,
};

enum StackFrameKind stack_frame_kind(CodegenContext *context, IRFunction *f) {
  /// Always emit a frame if we’re not optimising.
  if (!optimise) return FRAME_FULL;

  /// Emit a frame if we have local variables.
  if (f->locals_total_size) return FRAME_FULL;

  /// We need *some* sort of prologue if we don’t use the stack but
  /// still call other functions.
  if (!f->attr_leaf) return FRAME_MINIMAL;

  /// Otherwise, no frame is required.
  return FRAME_NONE;
=======
bool needs_prologue(CodegenContext *context, size_t locals_offset) {
  // TODO: Check that, if we are in MSWIN call_conv, then we only need
  // a prologue if the function makes function calls (simplified).
  // Tail calls can muddy the waters, but in general recursive tail
  // calls do not mean a prologue/epilogue is needed.
  // REAL TODO: Write a pass on the IR that keeps track of whether or
  // not each function requires a prologue and epilogue. Better than
  // recomputing every time.
  if (optimise
      && !locals_offset
      && context->call_convention != CG_CALL_CONV_MSWIN
      ) {
    return false;
  }
  return true;
}

bool needs_epilogue(CodegenContext *context, IRFunction *function) {
  // TODO: MSWIN call conv isn't handled perfectly here.
  // See needs_prologue().
  if (!optimise
      || function->locals_total_size
      || context->call_convention == CG_CALL_CONV_MSWIN
      ) {
    return true;
  }
  return false;
>>>>>>> c8a0e86c
}

/// Allocate space on the stack.
void codegen_stack_allocate_x86_64(CodegenContext *cg_context, long long int size) {
  femit(cg_context, I_SUB, IMMEDIATE_TO_REGISTER, size, REG_RSP);
}

/// Emit the function prologue.
void codegen_prologue_x86_64(CodegenContext *cg_context, IRFunction *f) {
  enum StackFrameKind frame_kind = stack_frame_kind(cg_context, f);
  switch (frame_kind) {
    case FRAME_NONE: break;

    case FRAME_FULL: {
      size_t locals_offset = f->locals_total_size;

      femit(cg_context, I_PUSH, REGISTER, REG_RBP);
      femit(cg_context, I_MOV, REGISTER_TO_REGISTER, REG_RSP, REG_RBP);
      switch (cg_context->call_convention) {
        ///> Even if the called function has fewer than 4 parameters, these 4
        ///> stack locations are effectively owned by the called function, and
        ///> may be used by the called function for other purposes besides
        ///> saving parameter register values.
        ///  – https://learn.microsoft.com/en-us/cpp/build/stack-usage?view=msvc-170
        case CG_CALL_CONV_MSWIN:
          locals_offset += 4 * 8 + 8;
          break;
        case CG_CALL_CONV_LINUX: break;
        default: PANIC("Unknown calling convention");
      }
      femit(cg_context, I_SUB, IMMEDIATE_TO_REGISTER, locals_offset, REG_RSP);
    } break;

    case FRAME_MINIMAL: {
      switch (cg_context->call_convention) {
        /// See comment above.
        case CG_CALL_CONV_MSWIN:
          femit(cg_context, I_SUB, IMMEDIATE_TO_REGISTER, (int64_t)(4 * 8 + 8), REG_RSP);
          break;
        case CG_CALL_CONV_LINUX:
          femit(cg_context, I_PUSH, REGISTER, REG_RBP);
          break;
        default: PANIC("Unknown calling convention");
      }
    }
  }
}

/// Emit the function epilogue.
void codegen_epilogue_x86_64(CodegenContext *cg_context, IRFunction *f) {
  enum StackFrameKind frame_kind = stack_frame_kind(cg_context, f);
  switch (frame_kind) {
    case FRAME_NONE: break;

    case FRAME_FULL: {
      femit(cg_context, I_MOV, REGISTER_TO_REGISTER, REG_RBP, REG_RSP);
      femit(cg_context, I_POP, REGISTER, REG_RBP);
    } break;

    case FRAME_MINIMAL: {
      switch (cg_context->call_convention) {
        /// See comment above.
        case CG_CALL_CONV_MSWIN:
          femit(cg_context, I_ADD, IMMEDIATE_TO_REGISTER, (int64_t)(4 * 8 + 8), REG_RSP);
          break;
        case CG_CALL_CONV_LINUX:
          femit(cg_context, I_POP, REGISTER, REG_RBP);
          break;
        default: PANIC("Unknown calling convention");
      }
    }
  }
}

/// Set the return value of a function.
void codegen_set_return_value_x86_64(CodegenContext *cg_context, RegisterDescriptor value) {
  femit(cg_context, I_MOV, REGISTER_TO_REGISTER, value, REG_RAX);
}

void emit_instruction(CodegenContext *context, IRInstruction *instruction) {
  STATIC_ASSERT(IR_COUNT == 28);
  if (instruction->dont_emit) return;
  switch (instruction->type) {
  case IR_PHI:
  case IR_STACK_ALLOCATE:
  case IR_REGISTER:
  case IR_UNREACHABLE:
    break;
  case IR_IMMEDIATE:
    femit(context, I_MOV, IMMEDIATE_TO_REGISTER,
                 instruction->value.immediate,
                 instruction->result);
    break;
  case IR_COPY:
    femit(context, I_MOV, REGISTER_TO_REGISTER,
                 instruction->value.reference->result,
                 instruction->result);
    break;
  case IR_GLOBAL_ADDRESS:
    femit(context, I_LEA, NAME_TO_REGISTER,
                 REG_RIP, instruction->value.name,
                 instruction->result);
    break;
  case IR_GLOBAL_STORE:
    femit(context, I_MOV, REGISTER_TO_NAME,
                 instruction->value.global_assignment.new_value->result,
                 REG_RIP,
                 instruction->value.global_assignment.name);
    break;
  case IR_GLOBAL_LOAD:
    femit(context, I_MOV, NAME_TO_REGISTER,
                 REG_RIP,
                 instruction->value.name,
                 instruction->result);
    break;
  case IR_LOCAL_STORE:
    femit(context, I_MOV, REGISTER_TO_MEMORY,
                 instruction->value.pair.cdr->result,
                 REG_RBP,
                 (int64_t)-instruction->value.pair.car->value.stack_allocation.offset);
    break;
  case IR_LOCAL_LOAD:
    femit(context, I_MOV, MEMORY_TO_REGISTER,
                 REG_RBP,
                 (int64_t)-instruction->value.reference->value.stack_allocation.offset,
                 instruction->result);
    break;
  case IR_LOCAL_ADDRESS:
    femit(context, I_LEA, MEMORY_TO_REGISTER,
          REG_RBP,
          (int64_t)-instruction->value.reference->value.stack_allocation.offset,
          instruction->result);
    break;
  case IR_CALL: {
    // Save caller saved registers used in caller function.
    ASSERT(instruction->block, "call instruction null block");
    ASSERT(instruction->block->function, "block has null function");

    // Tail call.
    if (instruction->value.call.tail_call) {
      // Restore the frame pointer if we have one.
      codegen_epilogue_x86_64(context, instruction->block->function);
      if (instruction->value.call.type == IR_CALLTYPE_INDIRECT) {
        femit(context, I_JMP, REGISTER, instruction->value.call.value.callee->result);
      } else {
        femit(context, I_JMP, NAME, instruction->value.call.value.name);
      }
      if (instruction->block) instruction->block->done = true;
      break;
    }

    size_t func_regs = instruction->block->function->registers_in_use;
    size_t regs_pushed_count = 0;

    size_t x = func_regs;
    while (x) {
      regs_pushed_count++;
      x &= x - 1;
    }
    // Align stack pointer before call, if necessary.
    if (regs_pushed_count & 0b1) {
      femit(context, I_SUB, IMMEDIATE_TO_REGISTER, (int64_t)8, REG_RSP);
    }
    for (Register i = REG_RAX + 1; i < sizeof(func_regs) * 8; ++i) {
      if (func_regs & (1 << i) && is_caller_saved(i)) {
        femit(context, I_PUSH, REGISTER, i);
      }
    }
    if (instruction->value.call.type == IR_CALLTYPE_INDIRECT) {
      femit(context, I_CALL, REGISTER,
            instruction->value.call.value.callee->result);
    } else {
      femit(context, I_CALL, NAME,
            instruction->value.call.value.name);
    }
    // Restore caller saved registers used in called function.
    for (Register i = sizeof(func_regs) * 8 - 1; i > REG_RAX; --i) {
      if (func_regs & (1 << i) && is_caller_saved(i)) {
        femit(context, I_POP, REGISTER, i);
      }
    }
    // Restore stack pointer from stack alignment, if necessary.
    if (regs_pushed_count & 0b1) {
      femit(context, I_ADD, IMMEDIATE_TO_REGISTER, (int64_t)8, REG_RSP);
    }
    femit(context, I_MOV, REGISTER_TO_REGISTER,
          REG_RAX,
          instruction->result);
  } break;

  case IR_RETURN:
    // Restore callee-saved registers used in the function.
    for (Register i = sizeof(instruction->block->function->registers_in_use) * 8 - 1; i > 0; --i) {
      if (instruction->block->function->registers_in_use & ((size_t)1 << i) && is_callee_saved(i)) {
        femit(context, I_POP, REGISTER, i);
      }
    }
    codegen_epilogue_x86_64(context, instruction->block->function);
    femit(context, I_RET);
    if (optimise && instruction->block) instruction->block->done = true;
    break;

  case IR_BRANCH:
    /// Only emit a jump if the target isn’t the next block.
    if (!optimise || (instruction->block && instruction->value.block != instruction->block->next && !instruction->block->done)) {
      femit(context, I_JMP, NAME, instruction->value.block->name);
    }
    if (optimise && instruction->block) instruction->block->done = true;
    break;
  case IR_BRANCH_CONDITIONAL: {
    IRBranchConditional *branch = &instruction->value.conditional_branch;

    /// If the condition is only used by this branch, emit a `cmp` + jcc instead.
    if (branch->condition->dont_emit) {
      enum IndirectJumpType jtype = comparison_to_jump_type(branch->condition->value.comparison.type);
      femit(context, I_CMP, REGISTER_TO_REGISTER,
            branch->condition->value.comparison.pair.cdr->result,
            branch->condition->value.comparison.pair.car->result);

      /// If the next block happens to be the true branch, invert the condition.
      if (branch->true_branch == instruction->block->next) {
        jtype = negate_jump(jtype);
        femit(context, I_JCC, jtype, branch->false_branch->name);
      } else if (branch->false_branch == instruction->block->next) {
        femit(context, I_JCC, jtype, branch->true_branch->name);
      } else {
        femit(context, I_JCC, jtype, branch->true_branch->name);
        femit(context, I_JMP, NAME, branch->false_branch->name);
      }
    } else {
      femit(context, I_TEST, REGISTER_TO_REGISTER,
          branch->condition->result,
          branch->condition->result);

      /// If either target is the next block, arrange the jumps in such a way
      /// that we can save one and simply fallthrough to the next block.
      if (optimise && branch->true_branch == instruction->block->next) {
        femit(context, I_JCC, JUMP_TYPE_Z, branch->false_branch->name);
      } else if (optimise && branch->false_branch == instruction->block->next) {
        femit(context, I_JCC, JUMP_TYPE_NZ, branch->true_branch->name);
      } else {
        femit(context, I_JCC, JUMP_TYPE_Z, branch->false_branch->name);
        femit(context, I_JMP, NAME, branch->true_branch->name);
      }
    }

    if (optimise && instruction->block) instruction->block->done = true;
  } break;
  case IR_COMPARISON:
    codegen_comparison_x86_64(context, instruction->value.comparison.type,
                              instruction->value.comparison.pair.car->result,
                              instruction->value.comparison.pair.cdr->result,
                              instruction->result);
    break;
  case IR_ADD:
    femit(context, I_ADD, REGISTER_TO_REGISTER,
                 instruction->value.pair.cdr->result,
                 instruction->value.pair.car->result);
    femit(context, I_MOV, REGISTER_TO_REGISTER,
                 instruction->value.pair.car->result,
                 instruction->result);
    break;
  case IR_SUBTRACT:
    femit(context, I_SUB, REGISTER_TO_REGISTER,
                 instruction->value.pair.cdr->result,
                 instruction->value.pair.car->result);
    femit(context, I_MOV, REGISTER_TO_REGISTER,
                 instruction->value.pair.car->result,
                 instruction->result);
    break;
  case IR_MULTIPLY:
    femit(context, I_IMUL, REGISTER_TO_REGISTER,
                 instruction->value.pair.car->result,
                 instruction->value.pair.cdr->result);
    femit(context, I_MOV, REGISTER_TO_REGISTER,
                 instruction->value.pair.cdr->result,
                 instruction->result);
    break;
  case IR_DIVIDE:
    ASSERT(instruction->value.pair.cdr->result != REG_RAX,
           "Register allocation must not allocate RAX to divisor.");
    femit(context, I_MOV, REGISTER_TO_REGISTER,
                 instruction->value.pair.car->result,
                 REG_RAX);
    femit(context, I_CQO);
    femit(context, I_IDIV, REGISTER,
                 instruction->value.pair.cdr->result);
    femit(context, I_MOV, REGISTER_TO_REGISTER,
                 REG_RAX,
                 instruction->result);
    break;
  case IR_MODULO:
    ASSERT(instruction->value.pair.cdr->result != REG_RAX,
           "Register allocation must not allocate RAX to divisor.");
    femit(context, I_MOV, REGISTER_TO_REGISTER,
                 instruction->value.pair.car->result,
                 REG_RAX);
    femit(context, I_CQO);
    femit(context, I_IDIV, REGISTER,
                 instruction->value.pair.cdr->result);
    femit(context, I_MOV, REGISTER_TO_REGISTER,
                 REG_RDX,
                 instruction->result);
    break;
  case IR_SHIFT_LEFT:
    femit(context, I_MOV, REGISTER_TO_REGISTER,
                 instruction->value.pair.cdr->result,
                 REG_RCX);
    femit(context, I_SHL, REGISTER,
                 instruction->value.pair.car->result);
    femit(context, I_MOV, REGISTER_TO_REGISTER,
                 instruction->value.pair.car->result,
                 instruction->result);
    break;
  case IR_SHIFT_RIGHT_LOGICAL:
    femit(context, I_MOV, REGISTER_TO_REGISTER,
                 instruction->value.pair.cdr->result,
                 REG_RCX);
    femit(context, I_SHR, REGISTER,
                 instruction->value.pair.car->result);
    femit(context, I_MOV, REGISTER_TO_REGISTER,
                 instruction->value.pair.car->result,
                 instruction->result);
    break;
  case IR_SHIFT_RIGHT_ARITHMETIC:
    femit(context, I_MOV, REGISTER_TO_REGISTER,
                 instruction->value.pair.cdr->result,
                 REG_RCX);
    femit(context, I_SAR, REGISTER,
                 instruction->value.pair.car->result);
    femit(context, I_MOV, REGISTER_TO_REGISTER,
                 instruction->value.pair.car->result,
                 instruction->result);
    break;
  case IR_LOAD:
    femit(context, I_MOV, MEMORY_TO_REGISTER,
                 instruction->value.reference->result,
                 (int64_t)0,
                 instruction->result);
    break;
  case IR_STORE:
    femit(context, I_MOV, REGISTER_TO_MEMORY,
                 instruction->value.pair.cdr->result,
                 instruction->value.pair.car->result,
                 (int64_t)0);
    break;
  default:
    ir_femit_instruction(stderr, instruction);
    TODO("Handle IRType %d\n", instruction->type);
    break;
  }
}

void emit_block(CodegenContext *context, IRBlock *block) {
  if (codegen_verbose) {
    fprintf(context->code, ";;#; %s\n", block->name);
  }

  /// Emit block label if it is used.
  if (block->name != unreferenced_block_name) {
    fprintf(context->code,
            "%s:\n",
            block->name);
  }

  DLIST_FOREACH (IRInstruction*, instruction, block->instructions) {
    emit_instruction(context, instruction);
  }
}

void emit_function(CodegenContext *context, IRFunction *function) {
  // Generate function entry.
  fprintf(context->code,
          "\n%s:\n",
          function->name);
  codegen_prologue_x86_64(context, function);
  // Save all callee-saved registers in use in the function.
  for (Register i = 1; i < sizeof(function->registers_in_use) * 8; ++i) {
    if ((size_t)function->registers_in_use & ((size_t)1 << i) && is_callee_saved(i)) {
      femit(context, I_PUSH, REGISTER, i);
    }
  }
  DLIST_FOREACH (IRBlock*, block, function->blocks) { emit_block(context, block); }
  // NOTE: Epilogue is generated by `return` instruction.
}

void emit_entry(CodegenContext *context) {
  fprintf(context->code,
          "%s"
          ".section .text\n",
          context->dialect == CG_ASM_DIALECT_INTEL ? ".intel_syntax noprefix\n" : "");

  /// TODO: Maybe make some functions not global.
  fprintf(context->code, "\n");
  VECTOR_FOREACH_PTR (IRFunction*, function, *context->functions) {
    fprintf(context->code, ".global %s\n", function->name);
  }
}

static Register *argument_registers = NULL;
static size_t argument_register_count = 0;
static Register general[GENERAL_REGISTER_COUNT] = {
  REG_RAX,
  REG_RCX,
  REG_RDX,
  REG_RSI,
  REG_RDI,
  REG_R8,
  REG_R9,
  REG_R10,
  REG_R11,
  REG_R12,
  REG_RBX,
  REG_R13,
  REG_R14,
  REG_R15,
};

#define LINUX_ARGUMENT_REGISTER_COUNT 6
static Register linux_argument_registers[LINUX_ARGUMENT_REGISTER_COUNT] = {
  REG_RDI, REG_RSI, REG_RDX, REG_RCX, REG_R8, REG_R9
};

#define MSWIN_ARGUMENT_REGISTER_COUNT 4
static Register mswin_argument_registers[MSWIN_ARGUMENT_REGISTER_COUNT] = {
  REG_RCX, REG_RDX, REG_R8, REG_R9
};

#define MSWIN_CALLER_SAVED_REGISTER_COUNT 7
static Register mswin_caller_saved_registers[MSWIN_CALLER_SAVED_REGISTER_COUNT] = {
  REG_RAX, REG_RCX, REG_RDX, REG_R8, REG_R9, REG_R10, REG_R11
};

#define LINUX_CALLER_SAVED_REGISTER_COUNT 9
static Register linux_caller_saved_registers[LINUX_CALLER_SAVED_REGISTER_COUNT] = {
  REG_RAX, REG_RCX, REG_RDX, REG_R8, REG_R9, REG_R10, REG_R11, REG_RSI, REG_RDI
};

typedef enum TwoAddressClobbers {
  CLOBBERS_NEITHER,
  CLOBBERS_LEFT,
  CLOBBERS_RIGHT,
  CLOBBERS_BOTH,
  CLOBBERS_OTHER,
} TwoAddressClobbers;

TwoAddressClobbers is_two_address(IRInstruction *instruction) {
  STATIC_ASSERT(IR_COUNT == 28, "Exhaustive handling of IR types.");
  switch (instruction->type) {
  case IR_ADD:
  case IR_DIVIDE:
  case IR_MULTIPLY:
  case IR_MODULO:
  case IR_SHIFT_LEFT:
  case IR_SHIFT_RIGHT_LOGICAL:
  case IR_SHIFT_RIGHT_ARITHMETIC:
    return CLOBBERS_RIGHT;
    break;

  case IR_SUBTRACT:
    return CLOBBERS_LEFT;
    break;

  default:
    break;
  }
  return CLOBBERS_NEITHER;
}

static void lower(CodegenContext *context) {
  ASSERT(argument_registers, "arch_x86_64 backend can not lower IR when argument registers have not been initialized.");
  FOREACH_INSTRUCTION (context) {
    switch (instruction->type) {
      case IR_PARAMETER:
        ASSERT(instruction->value.immediate >= 0);
        if ((size_t)instruction->value.immediate >= argument_register_count) {
          TODO("arch_x86_64 doesn't yet support passing arguments on the stack, sorry.");
        }
        instruction->type = IR_REGISTER;
        instruction->result = argument_registers[instruction->value.immediate];
        break;
      default:
        break;
    }
  }

  FOREACH_INSTRUCTION (context) {
    TwoAddressClobbers status;
    if ((status = is_two_address(instruction))) {
      switch (status) {
      case CLOBBERS_BOTH:
        TODO("Handle clobbering of both registers by a two address instruction.");
        break;
      case CLOBBERS_LEFT: {
        IRInstruction *copy = ir_copy(context, instruction->value.pair.car);
        ir_remove_use(instruction->value.pair.car, instruction);
        mark_used(copy, instruction);
        insert_instruction_before(copy, instruction);
        instruction->value.pair.car = copy;
      } break;
      case CLOBBERS_RIGHT: {
        IRInstruction *copy = ir_copy(context, instruction->value.pair.cdr);
        ir_remove_use(instruction->value.pair.cdr, instruction);
        mark_used(copy, instruction);
        insert_instruction_before(copy, instruction);
        instruction->value.pair.cdr = copy;
      } break;
      default:
      case CLOBBERS_NEITHER:
        break;
      }
    }
  }
}

void calculate_stack_offsets(CodegenContext *context) {
  VECTOR_FOREACH_PTR (IRFunction*, function, *context->functions) {
    size_t offset = 0;
    DLIST_FOREACH (IRBlock *, block, function->blocks) {
      DLIST_FOREACH (IRInstruction *, instruction, block->instructions) {
        switch (instruction->type) {
        case IR_STACK_ALLOCATE:
          offset += instruction->value.stack_allocation.size;
          instruction->value.stack_allocation.offset = offset;
          break;
        default:
          break;
        }
      }
    }
    function->locals_total_size = offset;
  }
}

size_t x86_64_instruction_register_interference(IRInstruction *instruction) {
  ASSERT(instruction, "Can not get register interference of NULL instruction.");
  size_t mask = 0;
  switch(instruction->type) {
  case IR_SHIFT_LEFT:
  case IR_SHIFT_RIGHT_ARITHMETIC:
  case IR_SHIFT_RIGHT_LOGICAL:
    mask |= (1 << REG_RCX);
    break;
  case IR_DIVIDE:
  case IR_MODULO:
    mask |= (1 << REG_RAX);
    mask |= (1 << REG_RDX);
    break;
  default:
    break;
  }
  // Shift mask right because it doesn't include REG_NONE
  return mask >> 1;
}

void codegen_lower_x86_64(CodegenContext *context) {
  // Setup register allocation structures.
  switch (context->call_convention) {
    case CG_CALL_CONV_LINUX:
      caller_saved_register_count = LINUX_CALLER_SAVED_REGISTER_COUNT;
      caller_saved_registers = linux_caller_saved_registers;
      argument_register_count = LINUX_ARGUMENT_REGISTER_COUNT;
      argument_registers = linux_argument_registers;
      break;
    case CG_CALL_CONV_MSWIN:
      caller_saved_register_count = MSWIN_CALLER_SAVED_REGISTER_COUNT;
      caller_saved_registers = mswin_caller_saved_registers;
      argument_register_count = MSWIN_ARGUMENT_REGISTER_COUNT;
      argument_registers = mswin_argument_registers;
      break;
    case CG_CALL_CONV_COUNT:
    default:
      PANIC("Invalid call convention.");
      break;
  }

  // IR fixup for this specific backend.
  lower(context);
}

void codegen_emit_x86_64(CodegenContext *context) {
  // Generate global variables.
  bool have_data_section = false;
  Binding *var_it = context->parse_context->variables->bind;
  Node *type_info = node_allocate();
  while (var_it) {
    Node *var_id = var_it->id;
    Node *type_id = node_allocate();
    *type_id = *var_it->value;
    // Do not emit "external" typed variables.
    // TODO: Probably should have external attribute rather than this nonsense!
    if (strcmp(type_id->value.symbol, "external function") != 0) {
      /// Do not emit unused variables.
      /// TODO: Cache this somewhere.
      if (optimise) {
        bool found = false;
        FOREACH_INSTRUCTION (context) {
          if (instruction->type == IR_GLOBAL_ADDRESS &&
              strcmp(instruction->value.name, var_id->value.symbol) == 0) {
            found = true;
            goto break_loop;
          }
        }
        break_loop:
        if (!found) {
          var_it = var_it->next;
          continue;
        }
      }

      if (!have_data_section) {
        have_data_section = true;
        fprintf(context->code, ".section .data\n");
      }

      Error err = parse_get_type(context->parse_context, type_id, type_info);
      if (err.type) {
        print_node(type_id, 0);
        print_error(err);
        PANIC();
      }
      fprintf(context->code, "%s: .space %" PRId64 "\n", var_id->value.symbol, type_info->children->value.integer);
    }
    var_it = var_it->next;
  }
  free(type_info);

  // Allocate registers to each temporary within the program.
  RegisterAllocationInfo *info = ra_allocate_info
    (context,
     REG_RAX,
     GENERAL_REGISTER_COUNT,
     general,
     argument_register_count,
     argument_registers,
     x86_64_instruction_register_interference
     );

  ra(info);

  if (debug_ir) ir_femit(stdout, context);

  // Assign block labels.
  VECTOR_FOREACH_PTR (IRFunction*, function, *context->functions) {
    DLIST_FOREACH (IRBlock *, block, function->blocks) {
      if (optimise) {
        /// Determine whether this block is ever referenced anywhere.
        bool referenced = false;
        for (IRBlock *b = (function->blocks).first; b; b = b->next) {
          for (IRInstruction *i = (b->instructions).first; i; i = i->next) {
            switch (i->type) {
              case IR_UNREACHABLE: goto next_block;
              case IR_BRANCH:
                if (i->value.block == block) {
                  /// Direct branches to the next block are no-ops.
                  if (i->value.block == block->next) goto next_block;
                  referenced = true;
                  goto done;
                }
                break;
              case IR_BRANCH_CONDITIONAL:
                if (i->value.conditional_branch.true_branch == block) {
                  if (i->value.conditional_branch.true_branch == i->block->next) continue;
                  referenced = true;
                  goto done;
                }
                if (i->value.conditional_branch.false_branch == block) {
                  if (i->value.conditional_branch.false_branch == i->block->next) continue;
                  referenced = true;
                  goto done;
                }
                break;
            }
          }
        next_block:;
        }

      done:
        if (!referenced) {
          block->name = unreferenced_block_name;
          continue;
        }
      }

      // If block doesn't have a name, give it one!
      if (!block->name) {
        // TODO: Heap allocate or something (UGHGHGUOEHHGEH).
        // We could also have a static buffer where we write the block
        // id as a string to and then use that as a label all around.
        block->name = label_generate();
      }
    }
  }

  ir_femit(stdout, context);

  calculate_stack_offsets(context);

  emit_entry(context);
  VECTOR_FOREACH_PTR (IRFunction*, function, *context->functions) {
    emit_function(context, function);
  }
}<|MERGE_RESOLUTION|>--- conflicted
+++ resolved
@@ -1048,7 +1048,6 @@
   return rhs;
 }
 
-<<<<<<< HEAD
 enum StackFrameKind {
   FRAME_FULL,
   FRAME_MINIMAL,
@@ -1068,35 +1067,6 @@
 
   /// Otherwise, no frame is required.
   return FRAME_NONE;
-=======
-bool needs_prologue(CodegenContext *context, size_t locals_offset) {
-  // TODO: Check that, if we are in MSWIN call_conv, then we only need
-  // a prologue if the function makes function calls (simplified).
-  // Tail calls can muddy the waters, but in general recursive tail
-  // calls do not mean a prologue/epilogue is needed.
-  // REAL TODO: Write a pass on the IR that keeps track of whether or
-  // not each function requires a prologue and epilogue. Better than
-  // recomputing every time.
-  if (optimise
-      && !locals_offset
-      && context->call_convention != CG_CALL_CONV_MSWIN
-      ) {
-    return false;
-  }
-  return true;
-}
-
-bool needs_epilogue(CodegenContext *context, IRFunction *function) {
-  // TODO: MSWIN call conv isn't handled perfectly here.
-  // See needs_prologue().
-  if (!optimise
-      || function->locals_total_size
-      || context->call_convention == CG_CALL_CONV_MSWIN
-      ) {
-    return true;
-  }
-  return false;
->>>>>>> c8a0e86c
 }
 
 /// Allocate space on the stack.
@@ -1451,10 +1421,6 @@
 }
 
 void emit_block(CodegenContext *context, IRBlock *block) {
-  if (codegen_verbose) {
-    fprintf(context->code, ";;#; %s\n", block->name);
-  }
-
   /// Emit block label if it is used.
   if (block->name != unreferenced_block_name) {
     fprintf(context->code,
@@ -1791,7 +1757,8 @@
     }
   }
 
-  ir_femit(stdout, context);
+  /*ir_set_ids(context);
+  ir_femit(stdout, context);*/
 
   calculate_stack_offsets(context);
 
